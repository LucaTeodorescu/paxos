# paxos

## Authors

- Erwan Auchère
- Luca Teodorescu

## Description

<<<<<<< HEAD
Python code of a modelisation of the paxos algorithm of [Leslie Lamport's article](https://lamport.azurewebsites.net/pubs/lamport-paxos.pdf) (also [this one](https://lamport.azurewebsites.net/pubs/paxos-simple.pdf)). 
In this repo we propose a structure for the algorithm inside [paxos](https://github.com/LucaTeodorescu/paxos/tree/main/paxos) and the experiments -aswell as the code- done with this structure inside [experiments](https://github.com/LucaTeodorescu/paxos/tree/main/experiments)
=======
Python code for a project for the "Eléments logiciels pour le traitement des données massives" course at ENSAE Paris.
>>>>>>> 8bbb2be8

## Getting started

Follow these instructions to create a safe environnement for the project.
**(This supposes you are using a unix OS ; Linux or Mac.)**


Start by cloning the repo:

```sh
git clone https://github.com/lucateodorescu/paxos.git
```

and install the requirements:

```shell
pip install -r requirements.txt
```
<|MERGE_RESOLUTION|>--- conflicted
+++ resolved
@@ -7,12 +7,8 @@
 
 ## Description
 
-<<<<<<< HEAD
 Python code of a modelisation of the paxos algorithm of [Leslie Lamport's article](https://lamport.azurewebsites.net/pubs/lamport-paxos.pdf) (also [this one](https://lamport.azurewebsites.net/pubs/paxos-simple.pdf)). 
 In this repo we propose a structure for the algorithm inside [paxos](https://github.com/LucaTeodorescu/paxos/tree/main/paxos) and the experiments -aswell as the code- done with this structure inside [experiments](https://github.com/LucaTeodorescu/paxos/tree/main/experiments)
-=======
-Python code for a project for the "Eléments logiciels pour le traitement des données massives" course at ENSAE Paris.
->>>>>>> 8bbb2be8
 
 ## Getting started
 
